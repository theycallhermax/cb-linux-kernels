#!/bin/bash

KERNEL_VERSION=6.3.3
KERNEL_SOURCE_URL=https://cdn.kernel.org/pub/linux/kernel/v6.x/linux-6.3.3.tar.xz
KERNEL_SOURCE_NAME=linux-$KERNEL_VERSION
BUILD_ROOT_DIRECTORY=$(pwd)
KERNEL_SOURCE_FOLDER=$BUILD_ROOT_DIRECTORY/linux-$KERNEL_VERSION
KERNEL_PATCHES=$BUILD_ROOT_DIRECTORY/patches
MODULES_FOLDER=$KERNEL_SOURCE_FOLDER/modules
HEADERS_FOLDER=$KERNEL_SOURCE_FOLDER/headers
KERNEL_CONFIG=kernel.conf
DRACUT_CONFIG=dracut.conf
INITRAMFS_NAME=initramfs.cpio.xz

# Exit on errors
set -e

<<<<<<< HEAD
KERNEL_VERSION=v6.3.3

# Clone mainline
if [[ ! -d $KERNEL_VERSION ]]; then
  git clone --depth 1 --branch $KERNEL_VERSION --single-branch https://git.kernel.org/pub/scm/linux/kernel/git/stable/linux.git $KERNEL_VERSION
fi

cd $KERNEL_VERSION
=======
#outputs given message and color choice
#First parameter is message to output
#Second parameter is color choice
write_output() {
  case ${2,,} in
  green) # user question
    printf "\e[32m$1\e[0m"
    ;;
  yellow) # non-critical error / warning
    printf "\e[33m$1\e[0m"
    ;;
  red) # critical error -> script will exit
    printf "\e[31m$1\e[0m"
    ;;
  blue) # status update
    printf "\e[34m$1\e[0m"
    ;;
  magenta)
    printf "\e[35m$1\e[0m"
    ;;
  white)
    printf "\e[37m$1\e[0m"
    ;;
  *)
    printf "$1"
    ;;
  esac
}

#Checks if source files already exist
#If not then tries to download tarball with curl
#if curl fails then tries with wget
#if download is successful then extracts tarball
get_kernel_source() {
  if [[ ! -d $KERNEL_SOURCE_FOLDER ]]; then
    write_output "Downloading kernel source" "blue"
    echo -e "\n"
    if ! curl $KERNEL_SOURCE_URL -o $KERNEL_SOURCE_NAME.tar.xz; then
      write_output "Failed to download kernel using curl, trying wget" "yellow"
      echo -e "\n"
      if ! wget $KERNEL_SOURCE_URL; then
        write_output "Failed to download using wget, check network connection." "red"
        echo
        exit 1
      fi
    fi
    if ! tar -xf $KERNEL_SOURCE_FOLDER.tar.xz; then
      write_output "Failed to extract kernel" "red"
      echo
      exit 1
    fi
>>>>>>> 8be382ea

  else
    write_output "Kernel already cloned!" "yellow"
    echo -e "\n"
  fi

}

#Applies kernel patches stored in $KERNEL_PATCHES
#creates an empty .patches_applied file if patches have already been applied
apply_kernel_patches() {
  cd $KERNEL_SOURCE_FOLDER
  if [[ ! -f "$BUILD_ROOT_DIRECTORY/.patches_applied" ]]; then
    write_output "Applying kernel patches." "blue"
    echo
    echo -e "\e[33m"
    for file in $(ls $KERNEL_PATCHES); do

      if ! patch -p1 <$KERNEL_PATCHES/$file; then
        write_output "Failed to apply patch $file." "red"
        echo
        exit 1
      fi
    done
    echo -e "\e[0m"
    touch $BUILD_ROOT_DIRECTORY/.patches_applied
  else
    write_output "Kernel patches already applied!" "yellow"
    echo
  fi
}

#Checks if kernel config file exists
#If not copies the one from $BUILD_ROOT_DIRECTORY
#Runs make olddefconfig to ensure no missing new options are left out of file
#Creates empty initramfs file so kernel will build
setup_kernel_config() {
  if [[ ! -f ".config" ]]; then
    write_output "No existing kernel config, creating config file" "yellow"
    echo
    cp $BUILD_ROOT_DIRECTORY/$KERNEL_CONFIG $KERNEL_SOURCE_FOLDER/.config
  else
    write_output "Kernel config already exists" "blue"
    echo -e "\n"
  fi

  write_output "Running make olddefconfig" "blue"
  echo -e "\n"
  make olddefconfig
  touch $KERNEL_SOURCE_FOLDER/$INITRAMFS_NAME
}

#Builds clean kernel if 1, builds from previous build if 0
build_kernel() {
  cd $KERNEL_SOURCE_FOLDER
  if [[ $1 -eq 0 ]]; then
    write_output "Building using existing build" "blue"
    echo
    if ! make -j"$(nproc)"; then
      write_output "Kernel build failed." "red"
      echo
      exit 1
    else
      write_output "Kernel build completed" "blue"
      echo -e "\n"
    fi
  else
    write_output "Building clean kernel" "blue"
    echo
    make clean
    if ! make -j"$(nproc)"; then
      write_output "Kernel build failed." "red"
      echo
      exit 1
    else
      write_output "Kernel build completed" "blue"
      echo -e "\n"
    fi
  fi
  #Version of kernel
  KVER=$(file -bL arch/x86/boot/bzImage | grep -o 'version [^ ]*' | cut -d ' ' -f 2)
}

#Installs kernel modules to $MODULES_FOLDER
install_modules() {
  # Create empty headers folder
  sudo rm -rf $MODULES_FOLDER
  mkdir $MODULES_FOLDER

  make -j"$(nproc)" modules_install INSTALL_MOD_PATH=$MODULES_FOLDER INSTALL_MOD_STRIP=1

  cd $MODULES_FOLDER/lib/modules
  # Remove broken symlinks
  rm -rf */build
  rm -rf */source

  # Create an archive for the modules
  tar -cvI "xz -9 -T0" -f $BUILD_ROOT_DIRECTORY/modules.tar.xz *
  write_output "Modules archive created." "blue"

}

#Installs kernel headers to $HEADERS_FOLDER
install_headers() {
  # Create an archive containing headers to build out of tree modules
  # Taken from the archlinux linux PKGBUILD
  cd $KERNEL_SOURCE_FOLDER

  # Create empty headers folder
  sudo rm -rf $HEADERS_FOLDER
  mkdir $HEADERS_FOLDER

  HDR_PATH=$HEADERS_FOLDER/linux-headers-$KVER

  # Build files
  install -Dt "$HDR_PATH" -m644 .config Makefile Module.symvers System.map # vmlinux
  install -Dt "$HDR_PATH/kernel" -m644 kernel/Makefile
  install -Dt "$HDR_PATH/arch/x86" -m644 arch/x86/Makefile
  cp -t "$HDR_PATH" -a scripts

  # Fixes errors when building
  install -Dt "$HDR_PATH/tools/objtool" tools/objtool/objtool
  # install -Dt "$HDR_PATH/tools/bpf/resolve_btfids" tools/bpf/resolve_btfids/resolve_btfids # Disabled in kconfig

  # Install header files
  cp -t "$HDR_PATH" -a include
  cp -t "$HDR_PATH/arch/x86" -a arch/x86/include
  install -Dt "$HDR_PATH/arch/x86/kernel" -m644 arch/x86/kernel/asm-offsets.s
  install -Dt "$HDR_PATH/drivers/md" -m644 drivers/md/*.h
  install -Dt "$HDR_PATH/net/mac80211" -m644 net/mac80211/*.h
  install -Dt "$HDR_PATH/drivers/media/i2c" -m644 drivers/media/i2c/msp3400-driver.h
  install -Dt "$HDR_PATH/drivers/media/usb/dvb-usb" -m644 drivers/media/usb/dvb-usb/*.h
  install -Dt "$HDR_PATH/drivers/media/dvb-frontends" -m644 drivers/media/dvb-frontends/*.h
  install -Dt "$HDR_PATH/drivers/media/tuners" -m644 drivers/media/tuners/*.h
  install -Dt "$HDR_PATH/drivers/iio/common/hid-sensors" -m644 drivers/iio/common/hid-sensors/*.h

  # Install kconfig files
  find . -name 'Kconfig*' -exec install -Dm644 {} "$HDR_PATH/{}" \;

  # Remove uneeded architectures
  for arch in "$HDR_PATH"/arch/*/; do
    [[ $arch = */x86/ ]] && continue
    rm -rf "$arch"
  done

  # Remove broken symlinks
  find -L "$HDR_PATH" -type l -printf 'Removing %P\n' -delete

  # Strip files
  find "$HDR_PATH" -type f -exec strip {} \;

  # Strip vmlinux
  # strip "$HDR_PATH/vmlinux"

  # Remove duplicate folder
  rm -rf "$HDR_PATH"/hdr

  # Create an archive for the headers
  cd "$HDR_PATH"/..
  tar -cvI "xz -9 -T0" -f $BUILD_ROOT_DIRECTORY/headers.tar.xz *
  write_output "Header archive created!" "blue"
  echo -e "\n"

}

#launches kernel config graphical editor
edit_kernel_config() {

  cd $KERNEL_SOURCE_FOLDER
  make menuconfig
}

#uses dracut to generate initramfs
create_initramfs() {
  cd $KERNEL_SOURCE_FOLDER

  write_output "Building initramfs" "blue"
  echo -e "\n"
  # Generate initramfs from the built modules
  # when --confdir is not set dracut will use the systems config -> create empty folder to prevent dracut from using the systems config
  mkdir $BUILD_ROOT_DIRECTORY/$DRACUT_CONFIG.d
  dracut -c $BUILD_ROOT_DIRECTORY/$DRACUT_CONFIG --confdir $BUILD_ROOT_DIRECTORY/$DRACUT_CONFIG.d initramfs.cpio.xz --kver $KVER --kmoddir "$MODULES_FOLDER/lib/modules/$KVER" --force
  # copy initramfs to build root for the GitHub release
  cp initramfs.cpio.xz $BUILD_ROOT_DIRECTORY/initramfs.cpio.xz
  write_output "Building kernel with initramfs" "blue"
  echo -e "\n"
  build_kernel 0
  echo -e "\n"
}

#Gets required input from user to run the kernel build.
user_input() {

  write_output "Would you like to make edits to the kernel config? (y/n): " "green"
  read -n 1 -r -s response
  echo $response
  echo -e "\n"
  if [[ $response =~ ^[Yy]$ ]]; then
    edit_kernel_configs
  fi

  write_output "Do you want to perform a clean build?\nThis will generate a new build from the ground up, \nrather than using the previous build. (y/n): " "green"
  read -n 1 -r -s response
  echo $response
  echo -e "\n"
  if [[ $response =~ ^[Yy]$ ]]; then
    build_kernel 1
  else
    build_kernel 0
  fi

}

get_kernel_source
apply_kernel_patches
setup_kernel_config

# Check if running in a terminal and not in a docker container
if [[ -t 0 ]] && [[ ! -f /.dockerenv ]]; then
  user_input
else
  build_kernel 0
fi

install_modules
install_headers
create_initramfs

# Copy kernel to root
write_output "Copying kernel to root." "blue"
echo -e "\n"
cp $KERNEL_SOURCE_FOLDER/arch/x86/boot/bzImage $BUILD_ROOT_DIRECTORY/bzImage
write_output "Build complete!" "blue"
echo -e "\n"<|MERGE_RESOLUTION|>--- conflicted
+++ resolved
@@ -15,16 +15,6 @@
 # Exit on errors
 set -e
 
-<<<<<<< HEAD
-KERNEL_VERSION=v6.3.3
-
-# Clone mainline
-if [[ ! -d $KERNEL_VERSION ]]; then
-  git clone --depth 1 --branch $KERNEL_VERSION --single-branch https://git.kernel.org/pub/scm/linux/kernel/git/stable/linux.git $KERNEL_VERSION
-fi
-
-cd $KERNEL_VERSION
-=======
 #outputs given message and color choice
 #First parameter is message to output
 #Second parameter is color choice
@@ -76,7 +66,6 @@
       echo
       exit 1
     fi
->>>>>>> 8be382ea
 
   else
     write_output "Kernel already cloned!" "yellow"
