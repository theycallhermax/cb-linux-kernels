#!/bin/bash

# Exit on errors
set -e

KERNEL_VERSION=v6.1.2

# Clone mainline
if [[ ! -d $KERNEL_VERSION ]]; then
  git clone --depth 1 --branch $KERNEL_VERSION --single-branch https://git.kernel.org/pub/scm/linux/kernel/git/stable/linux.git $KERNEL_VERSION
fi

echo "Setting up the bootlogo"
cp logo/depthboot_boot_logo.ppm $KERNEL_VERSION/drivers/video/logo/logo_linux_clut224.ppm

cd $KERNEL_VERSION

# Apply patch to fix speakers on kbl avs
# This has been merged into mainline since v6.2
patch -p1 <../kbl-avs.patch

# Prevent a dirty kernel
echo "mod" >>.gitignore
touch .scmversion

# Copy config if it doesn't exist
[[ -f .config ]] || cp ../kernel.conf .config || exit

make olddefconfig

# If the terminal is interactive and not running in docker
if [[ -t 0 ]] && [[ ! -f /.dockerenv ]]; then

  read -p "Would you like to make edits to the kernel config? (y/n) " -n 1 -r
  echo
  if [[ $REPLY =~ ^[Yy]$ ]]; then
    make menuconfig
  fi

  echo "Building kernel"
  read -p "Would you like a full rebuild? (y/n) " -n 1 -r
  echo
  if [[ $REPLY =~ ^[Yy]$ ]]; then
    make clean
    make -j"$(nproc)" || exit
  else
    make -j"$(nproc)" || exit
  fi

else

  make -j"$(nproc)"

fi

cp arch/x86/boot/bzImage ../bzImage
echo "Kernel build completed"

# Install modules
rm -rf mod || true
mkdir mod
make -j"$(nproc)" modules_install INSTALL_MOD_PATH=mod INSTALL_MOD_STRIP=1

# Move modules folder to root of mod
cd mod
mv lib/modules/* .
rm -r lib

# Remove broken symlinks
rm -rf */build
rm -rf */source

# Create an archive for the modules
tar -cvI "xz -9 -T0" -f ../../modules.tar.xz *
echo "Modules archive created!"

# Create an archive containing headers to build out of tree modules
# Taken from the archlinux linux PKGBUILD
cd ../
rm -r hdr || true
mkdir -p hdr
KVER=$(file -bL ../$VMLINUZ | grep -o 'version [^ ]*' | cut -d ' ' -f 2)
HDR_PATH=$(pwd)/hdr/linux-headers-$KVER

# Build files
install -Dt "$HDR_PATH" -m644 .config Makefile Module.symvers System.map # vmlinux
install -Dt "$HDR_PATH/kernel" -m644 kernel/Makefile
install -Dt "$HDR_PATH/arch/x86" -m644 arch/x86/Makefile
cp -t "$HDR_PATH" -a scripts
# Fixes errors when building
install -Dt "$HDR_PATH/tools/objtool" tools/objtool/objtool
# install -Dt "$HDR_PATH/tools/bpf/resolve_btfids" tools/bpf/resolve_btfids/resolve_btfids # Disabled in kconfig

# Install header files
cp -t "$HDR_PATH" -a include
cp -t "$HDR_PATH/arch/x86" -a arch/x86/include
install -Dt "$HDR_PATH/arch/x86/kernel" -m644 arch/x86/kernel/asm-offsets.s
install -Dt "$HDR_PATH/drivers/md" -m644 drivers/md/*.h
install -Dt "$HDR_PATH/net/mac80211" -m644 net/mac80211/*.h
install -Dt "$HDR_PATH/drivers/media/i2c" -m644 drivers/media/i2c/msp3400-driver.h
install -Dt "$HDR_PATH/drivers/media/usb/dvb-usb" -m644 drivers/media/usb/dvb-usb/*.h
install -Dt "$HDR_PATH/drivers/media/dvb-frontends" -m644 drivers/media/dvb-frontends/*.h
install -Dt "$HDR_PATH/drivers/media/tuners" -m644 drivers/media/tuners/*.h
install -Dt "$HDR_PATH/drivers/iio/common/hid-sensors" -m644 drivers/iio/common/hid-sensors/*.h

# Install kconfig files
find . -name 'Kconfig*' -exec install -Dm644 {} "$HDR_PATH/{}" \;

# Remove uneeded architectures
for arch in "$HDR_PATH"/arch/*/; do
  [[ $arch = */x86/ ]] && continue
  rm -r "$arch"
done

# Remove docs
rm -r "$HDR_PATH/Documentation"

# Remove broken symlinks
find -L "$HDR_PATH" -type l -printf 'Removing %P\n' -delete

# Strip files
find "$HDR_PATH" -type f -exec strip {} \;

# Strip vmlinux
# strip "$HDR_PATH/vmlinux"

# Create an archive for the headers
<<<<<<< HEAD
cd $HDR_PATH/..
tar -cvI "xz -9 -T0" -f ../../$HEADERS *
echo "$HEADERS created!"
=======
cd "$HDR_PATH"
tar -cvI "xz -9 -T0" -f ../../headers.tar.xz *
echo "Headers archive created!"

echo "Full build completed"
>>>>>>> d2b20d5a
<|MERGE_RESOLUTION|>--- conflicted
+++ resolved
@@ -125,14 +125,8 @@
 # strip "$HDR_PATH/vmlinux"
 
 # Create an archive for the headers
-<<<<<<< HEAD
-cd $HDR_PATH/..
-tar -cvI "xz -9 -T0" -f ../../$HEADERS *
-echo "$HEADERS created!"
-=======
-cd "$HDR_PATH"
+cd "$HDR_PATH"/..
 tar -cvI "xz -9 -T0" -f ../../headers.tar.xz *
 echo "Headers archive created!"
 
-echo "Full build completed"
->>>>>>> d2b20d5a
+echo "Full build completed"